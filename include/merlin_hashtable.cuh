/*
 * Copyright (c) 2022, NVIDIA CORPORATION.
 *
 * Licensed under the Apache License, Version 2.0 (the "License");
 * you may not use this file except in compliance with the License.
 * You may obtain a copy of the License at
 *
 *     http://www.apache.org/licenses/LICENSE-2.0
 *
 * Unless required by applicable law or agreed to in writing, software
 * distributed under the License is distributed on an "AS IS" BASIS,
 * WITHOUT WARRANTIES OR CONDITIONS OF ANY KIND, either express or implied.
 * See the License for the specific language governing permissions and
 * limitations under the License.
 */

#pragma once

#include <thrust/device_vector.h>
#include <thrust/execution_policy.h>
#include <thrust/sort.h>
#include <cstdint>
#include <limits>
#include <mutex>
#include <shared_mutex>
#include <type_traits>
#include "merlin/core_kernels.cuh"
#include "merlin/flexible_buffer.cuh"
#include "merlin/memory_pool.hpp"
#include "merlin/types.cuh"
#include "merlin/utils.cuh"

namespace nv {
namespace merlin {

/**
 * @brief Enumeration of the eviction strategies.
 *
 * @note The `meta` is introduced to define the importance of each key, the
 * larger, the more important, the less likely they will be evicted. On `kLru`
 * mode, the `metas` parameter of the APIs should keep `nullptr`, the meta for
 * each key is assigned internally in LRU(Least Recently Used) policy. On
 * `kCustomized` mode, the `metas` should be provided by caller.
 *
 * @note Eviction occurs automatically when a bucket is full. The keys with the
 * minimum `meta` value are evicted first.
 *
 */
enum class EvictStrategy {
  kLru = 0,        ///< LRU mode.
  kCustomized = 1  ///< Customized mode.
};

/**
 * @brief The options struct of HierarchicalKV.
 */
struct HashTableOptions {
  size_t init_capacity = 0;        ///< The initial capacity of the hash table.
  size_t max_capacity = 0;         ///< The maximum capacity of the hash table.
  size_t max_hbm_for_vectors = 0;  ///< The maximum HBM for vectors, in bytes.
  size_t max_bucket_size = 128;    ///< The length of each bucket.
  float max_load_factor = 0.5f;    ///< The max load factor before rehashing.
  int block_size = 1024;           ///< The default block size for CUDA kernels.
  int device_id = 0;               ///< The ID of device.
  bool io_by_cpu = false;  ///< The flag indicating if the CPU handles IO.
  EvictStrategy evict_strategy = EvictStrategy::kLru;  ///< The evict strategy.
  MemoryPoolOptions
      device_memory_pool;  ///< Configuration options for device memory pool.
  MemoryPoolOptions
      host_memory_pool;  ///< Configuration options for host memory pool.
};

/**
 * @brief A customizable template function indicates which keys should be
 * erased from the hash table by returning `true`.
 *
 * @note The `erase_if` or `export_batch_if` API traverses all of the items by
 * this function and the items that return `true` are removed or exported.
 *
 *  Example for erase_if:
 *
 *    ```
 *    template <class K, class M>
 *    __forceinline__ __device__ bool erase_if_pred(const K& key,
 *                                                  M& meta,
 *                                                  const K& pattern,
 *                                                  const M& threshold) {
 *      return ((key & 0xFFFF000000000000 == pattern) &&
 *              (meta < threshold));
 *    }
 *    ```
 *
 *  Example for export_batch_if:
 *    ```
 *    template <class K, class M>
 *    __forceinline__ __device__ bool export_if_pred(const K& key,
 *                                                   M& meta,
 *                                                   const K& pattern,
 *                                                   const M& threshold) {
 *      return meta >= threshold;
 *    }
 *    ```
 */
template <class K, class M>
using EraseIfPredict = bool (*)(
    const K& key,       ///< The traversed key in a hash table.
    M& meta,            ///< The traversed meta in a hash table.
    const K& pattern,   ///< The key pattern to compare with the `key` argument.
    const M& threshold  ///< The threshold to compare with the `meta` argument.
);

/**
 * A HierarchicalKV hash table is a concurrent and hierarchical hash table that
 * is powered by GPUs and can use HBM and host memory as storage for key-value
 * pairs. Support for SSD storage is a future consideration.
 *
 * The `meta` is introduced to define the importance of each key, the
 * larger, the more important, the less likely they will be evicted. Eviction
 * occurs automatically when a bucket is full. The keys with the minimum `meta`
 * value are evicted first. In a customized eviction strategy, we recommend
 * using the timestamp or frequency of the key occurrence as the `meta` value
 * for each key. You can also assign a special value to the `meta` to
 * perform a customized eviction strategy.
 *
 * @note By default configuration, this class is thread-safe.
 *
 * @tparam K The data type of the key.
 * @tparam V The data type of the vector's item type.
 *         The item data type should be a basic data type of C++/CUDA.
 * @tparam M The data type for `meta`.
 *           The currently supported data type is only `uint64_t`.
 * @tparam D The dimension of the vectors.
 *
 */
template <class K, class V, class M, size_t D>
class HashTable {
 public:
  /**
   * @brief The value type of a HierarchicalKV hash table.
   */
  struct Vector {
    using value_type = V;
    static constexpr size_t DIM = D;
    value_type values[DIM];
  };

 public:
  using size_type = size_t;
  static constexpr size_type DIM = D;
  using key_type = K;
  using value_type = V;
  using vector_type = Vector;
  using meta_type = M;
  using Pred = EraseIfPredict<key_type, meta_type>;

 private:
  using TableCore = nv::merlin::Table<key_type, vector_type, meta_type, DIM>;
  static constexpr unsigned int TILE_SIZE = 4;

  using DeviceMemoryPool = MemoryPool<DeviceAllocator<char>>;
  using HostMemoryPool = MemoryPool<HostAllocator<char>>;

#if THRUST_VERSION >= 101600
  static constexpr auto thrust_par = thrust::cuda::par_nosync;
#else
  static constexpr auto thrust_par = thrust::cuda::par;
#endif

 public:
  /**
   * @brief Default constructor for the hash table class.
   */
  HashTable(){};

  /**
   * @brief Frees the resources used by the hash table and destroys the hash
   * table object.
   */
  ~HashTable() {
    CUDA_CHECK(cudaDeviceSynchronize());

    // Erase table.
    if (initialized_) {
      destroy_table<key_type, vector_type, meta_type, DIM>(&table_);
      device_memory_pool_.reset();
      host_memory_pool_.reset();
    }
  }

 private:
  HashTable(const HashTable&) = delete;
  HashTable& operator=(const HashTable&) = delete;
  HashTable(HashTable&&) = delete;
  HashTable& operator=(HashTable&&) = delete;

 public:
  /**
   * @brief Initialize a merlin::HashTable.
   *
   * @param options The configuration options.
   */
 public:
  void init(const HashTableOptions options) {
    // Prevent double initialization.
    if (initialized_) {
      return;
    }
    options_ = options;

    // Construct table.
    cudaDeviceProp deviceProp;
    CUDA_CHECK(cudaSetDevice(options_.device_id));
    CUDA_CHECK(cudaGetDeviceProperties(&deviceProp, 0));
    shared_mem_size_ = deviceProp.sharedMemPerBlock;
    create_table<key_type, vector_type, meta_type, DIM>(
        &table_, options_.init_capacity, options_.max_capacity,
        options_.max_hbm_for_vectors, options_.max_bucket_size);
    options_.block_size = SAFE_GET_BLOCK_SIZE(options_.block_size);
    reach_max_capacity_ = (options_.init_capacity * 2 > options_.max_capacity);
    MERLIN_CHECK((!(options_.io_by_cpu && options_.max_hbm_for_vectors != 0)),
                 "[HierarchicalKV] `io_by_cpu` should not be true when "
                 "`max_hbm_for_vectors` is not 0!");

    // Create memory pools.
    device_memory_pool_ = std::make_unique<MemoryPool<DeviceAllocator<char>>>(
        options_.device_memory_pool);
    host_memory_pool_ = std::make_unique<MemoryPool<HostAllocator<char>>>(
        options_.host_memory_pool);

    CUDA_CHECK(cudaDeviceSynchronize());
    CudaCheckError();
    initialized_ = true;
  }

  /**
   * @brief Insert new key-value-meta tuples into the hash table.
   * If the key already exists, the values and metas are assigned new values.
   *
   * If the target bucket is full, the keys with minimum meta will be
   * overwritten by new key unless the meta of the new key is even less than
   * minimum meta of the target bucket.
   *
   * @param n Number of key-value-meta tuples to insert or assign.
   * @param keys The keys to insert on GPU-accessible memory with shape
   * (n).
   * @param values The values to insert on GPU-accessible memory with
   * shape (n, DIM).
   * @param metas The metas to insert on GPU-accessible memory with shape
   * (n).
   * @parblock
   * The metas should be a `uint64_t` value. You can specify a value that
   * such as the timestamp of the key insertion, number of the key
   * occurrences, or another value to perform a custom eviction strategy.
   *
   * The @p metas should be `nullptr`, when the LRU eviction strategy is
   * applied.
   * @endparblock
   *
   * @param stream The CUDA stream that is used to execute the operation.
   *
   * @param ignore_evict_strategy A boolean option indicating whether if
   * the insert_or_assign ignores the evict strategy of table with current
   * metas anyway. If true, it does not check whether the metas confroms to
   * the evict strategy. If false, it requires the metas follow the evict
   * strategy of table.
   */
  void insert_or_assign(const size_type n,
                        const key_type* keys,              // (n)
                        const value_type* values,          // (n, DIM)
                        const meta_type* metas = nullptr,  // (n)
                        cudaStream_t stream = 0,
                        bool ignore_evict_strategy = false) {
    if (n == 0) {
      return;
    }

    while (!reach_max_capacity_ &&
           fast_load_factor(n) > options_.max_load_factor) {
      reserve(capacity() * 2);
    }

    if (!ignore_evict_strategy) {
      check_evict_strategy(metas);
    }

    std::shared_lock<std::shared_timed_mutex> lock(mutex_, std::defer_lock);
    if (!reach_max_capacity_) {
      lock.lock();
    }

    if (is_fast_mode()) {
      const size_t block_size = options_.block_size;
      const size_t N = n * TILE_SIZE;
      const size_t grid_size = SAFE_GET_GRID_SIZE(N, block_size);

      if (metas == nullptr) {
        upsert_kernel_with_io<key_type, vector_type, meta_type, DIM, TILE_SIZE>
            <<<grid_size, block_size, 0, stream>>>(
                table_, keys, reinterpret_cast<const vector_type*>(values),
                table_->buckets, table_->buckets_size, table_->bucket_max_size,
                table_->buckets_num, N);
      } else {
        upsert_kernel_with_io<key_type, vector_type, meta_type, DIM, TILE_SIZE>
            <<<grid_size, block_size, 0, stream>>>(
                table_, keys, reinterpret_cast<const vector_type*>(values),
                metas, table_->buckets, table_->buckets_size,
                table_->bucket_max_size, table_->buckets_num, N);
      }
    } else {
      const size_t device_ws_size = n * (sizeof(vector_type*) + sizeof(int));
      auto device_ws =
          device_memory_pool_->get_workspace<1>(device_ws_size, stream);
      auto d_dst = device_ws.get<vector_type**>(0);
      auto d_src_offset = reinterpret_cast<int*>(d_dst + n);

      CUDA_CHECK(cudaMemsetAsync(d_dst, 0, device_ws_size, stream));

      {
        const size_t block_size = options_.block_size;
        const size_t N = n * TILE_SIZE;
        const size_t grid_size = SAFE_GET_GRID_SIZE(N, block_size);

        if (metas == nullptr) {
          upsert_kernel<key_type, vector_type, meta_type, DIM, TILE_SIZE>
              <<<grid_size, block_size, 0, stream>>>(
                  table_, keys, d_dst, table_->buckets, table_->buckets_size,
                  table_->bucket_max_size, table_->buckets_num, d_src_offset,
                  N);
        } else {
          upsert_kernel<key_type, vector_type, meta_type, DIM, TILE_SIZE>
              <<<grid_size, block_size, 0, stream>>>(
                  table_, keys, d_dst, metas, table_->buckets,
                  table_->buckets_size, table_->bucket_max_size,
                  table_->buckets_num, d_src_offset, N);
        }
      }

      {
        thrust::device_ptr<uintptr_t> d_dst_ptr(
            reinterpret_cast<uintptr_t*>(d_dst));
        thrust::device_ptr<int> d_src_offset_ptr(d_src_offset);

        thrust::sort_by_key(thrust_par.on(stream), d_dst_ptr, d_dst_ptr + n,
                            d_src_offset_ptr, thrust::less<uintptr_t>());
      }

      if (options_.io_by_cpu) {
        const size_t host_ws_size =
            n * (sizeof(vector_type*) + sizeof(int) + sizeof(vector_type));
        auto host_ws =
            host_memory_pool_->get_workspace<1>(host_ws_size, stream);
        auto h_dst = host_ws.get<vector_type**>(0);
        auto h_src_offset = reinterpret_cast<int*>(h_dst + n);
        auto h_values = reinterpret_cast<vector_type*>(h_src_offset + n);

        CUDA_CHECK(cudaMemcpyAsync(h_dst, d_dst, device_ws_size,
                                   cudaMemcpyDeviceToHost, stream));
        CUDA_CHECK(cudaMemcpyAsync(h_values, values,
                                   host_ws_size - device_ws_size,
                                   cudaMemcpyDeviceToHost, stream));
        CUDA_CHECK(cudaStreamSynchronize(stream));

        write_by_cpu<vector_type>(h_dst, h_values, h_src_offset, n);
      } else {
        const size_t block_size = options_.block_size;
        const size_t N = n * DIM;
        const size_t grid_size = SAFE_GET_GRID_SIZE(N, block_size);

        write_kernel<key_type, vector_type, meta_type, DIM>
            <<<grid_size, block_size, 0, stream>>>(
                reinterpret_cast<const vector_type*>(values), d_dst,
                d_src_offset, N);
      }
    }

    CudaCheckError();
  }

  /**
   * Searches for each key in @p keys in the hash table.
   * If the key is found and the corresponding value in @p accum_or_assigns is
   * `true`, the @p vectors_or_deltas is treated as a delta to the old
   * value, and the delta is added to the old value of the key.
   *
   * If the key is not found and the corresponding value in @p accum_or_assigns
   * is `false`, the @p vectors_or_deltas is treated as a new value and the
   * key-value pair is updated in the table directly.
   *
   * @note When the key is found and the value of @p accum_or_assigns is
   * `false`, or when the key is not found and the value of @p accum_or_assigns
   * is `true`, nothing is changed and this operation is ignored.
   * The algorithm assumes these situations occur while the key was modified or
   * removed by other processes just now.
   *
   * @param n The number of key-value-meta tuples to process.
   * @param keys The keys to insert on GPU-accessible memory with shape (n).
   * @param value_or_deltas The values or deltas to insert on GPU-accessible
   * memory with shape (n, DIM).
   * @param accum_or_assigns The operation type with shape (n). A value of
   * `true` indicates to accum and `false` indicates to assign.
   * @param metas The metas to insert on GPU-accessible memory with shape (n).
   * @parblock
   * The metas should be a `uint64_t` value. You can specify a value that
   * such as the timestamp of the key insertion, number of the key
   * occurrences, or another value to perform a custom eviction strategy.
   *
   * The @p metas should be `nullptr`, when the LRU eviction strategy is
   * applied.
   * @endparblock
   *
   * @param stream The CUDA stream that is used to execute the operation.
   *
   * @param ignore_evict_strategy A boolean option indicating whether if
   * the accum_or_assign ignores the evict strategy of table with current
   * metas anyway. If true, it does not check whether the metas confroms to
   * the evict strategy. If false, it requires the metas follow the evict
   * strategy of table.
   *
   */
  void accum_or_assign(const size_type n,
                       const key_type* keys,               // (n)
                       const value_type* value_or_deltas,  // (n, DIM)
                       const bool* accum_or_assigns,       // (n)
                       const meta_type* metas = nullptr,   // (n)
                       cudaStream_t stream = 0,
                       bool ignore_evict_strategy = false) {
    if (n == 0) {
      return;
    }

    while (!reach_max_capacity_ &&
           fast_load_factor(n) > options_.max_load_factor) {
      reserve(capacity() * 2);
    }

    if (!ignore_evict_strategy) {
      check_evict_strategy(metas);
    }

    std::shared_lock<std::shared_timed_mutex> lock(mutex_, std::defer_lock);
    if (!reach_max_capacity_) {
      lock.lock();
    }

    const size_t device_ws_size =
        n * (sizeof(vector_type*) + sizeof(int) + sizeof(bool));
    auto device_ws =
        device_memory_pool_->get_workspace<1>(device_ws_size, stream);
    auto dst = device_ws.get<vector_type**>(0);
    auto src_offset = reinterpret_cast<int*>(dst + n);
    auto founds = reinterpret_cast<bool*>(src_offset + n);

    CUDA_CHECK(cudaMemsetAsync(dst, 0, device_ws_size, stream));

    {
      const size_t block_size = options_.block_size;
      const size_t N = n * TILE_SIZE;
      const size_t grid_size = SAFE_GET_GRID_SIZE(N, block_size);

      if (metas == nullptr) {
        accum_kernel<key_type, vector_type, meta_type, DIM>
            <<<grid_size, block_size, 0, stream>>>(
                table_, keys, dst, accum_or_assigns, table_->buckets,
                table_->buckets_size, table_->bucket_max_size,
                table_->buckets_num, src_offset, founds, N);
      } else {
        accum_kernel<key_type, vector_type, meta_type, DIM>
            <<<grid_size, block_size, 0, stream>>>(
                table_, keys, dst, metas, accum_or_assigns, table_->buckets,
                table_->buckets_size, table_->bucket_max_size,
                table_->buckets_num, src_offset, founds, N);
      }
    }

    if (!is_fast_mode()) {
      thrust::device_ptr<uintptr_t> dst_ptr(reinterpret_cast<uintptr_t*>(dst));
      thrust::device_ptr<int> src_offset_ptr(src_offset);

      thrust::sort_by_key(thrust_par.on(stream), dst_ptr, dst_ptr + n,
                          src_offset_ptr, thrust::less<uintptr_t>());
    }

    {
      const size_t block_size = options_.block_size;
      const size_t N = n * DIM;
      const size_t grid_size = SAFE_GET_GRID_SIZE(N, block_size);

      write_with_accum_kernel<key_type, vector_type, meta_type, DIM>
          <<<grid_size, block_size, 0, stream>>>(
              reinterpret_cast<const vector_type*>(value_or_deltas), dst,
              accum_or_assigns, founds, src_offset, N);
    }

    CudaCheckError();
  }

  /**
   * @brief Searches the hash table for the specified keys.
   *
   * @note When a key is missing, the value in @p values is not changed.
   *
   * @param n The number of key-value-meta tuples to search.
   * @param keys The keys to search on GPU-accessible memory with shape (n).
   * @param values The values to search on GPU-accessible memory with
   * shape (n, DIM).
   * @param founds The status that indicates if the keys are found on
   * GPU-accessible memory with shape (n).
   * @param metas The metas to search on GPU-accessible memory with shape (n).
   * @parblock
   * If @p metas is `nullptr`, the meta for each key will not be returned.
   * @endparblock
   * @param stream The CUDA stream that is used to execute the operation.
   *
   */
  void find(const size_type n, const key_type* keys,  // (n)
            value_type* values,                       // (n, DIM)
            bool* founds,                             // (n)
            meta_type* metas = nullptr,               // (n)
            cudaStream_t stream = 0) const {
    if (n == 0) {
      return;
    }

    CUDA_CHECK(cudaMemsetAsync(founds, 0, n * sizeof(bool), stream));

    std::shared_lock<std::shared_timed_mutex> lock(mutex_, std::defer_lock);
    if (!reach_max_capacity_) {
      lock.lock();
    }

    if (is_fast_mode()) {
      const size_t block_size = options_.block_size;
      const size_t N = n * TILE_SIZE;
      const size_t grid_size = SAFE_GET_GRID_SIZE(N, block_size);

      lookup_kernel_with_io<key_type, vector_type, meta_type, DIM, TILE_SIZE>
          <<<grid_size, block_size, 0, stream>>>(
              table_, keys, reinterpret_cast<vector_type*>(values), metas,
              founds, table_->buckets, table_->buckets_size,
              table_->bucket_max_size, table_->buckets_num, N);
    } else {
      const size_t device_ws_size = n * (sizeof(vector_type*) + sizeof(int));
      auto device_ws =
          device_memory_pool_->get_workspace<1>(device_ws_size, stream);
      auto src = device_ws.get<vector_type**>(0);
      auto dst_offset = reinterpret_cast<int*>(src + n);

      CUDA_CHECK(cudaMemsetAsync(src, 0, device_ws_size, stream));

      {
        const size_t block_size = options_.block_size;
        const size_t N = n * TILE_SIZE;
        const size_t grid_size = SAFE_GET_GRID_SIZE(N, block_size);

        lookup_kernel<key_type, vector_type, meta_type, DIM, TILE_SIZE>
            <<<grid_size, block_size, 0, stream>>>(
                table_, keys, src, metas ? metas : nullptr, founds,
                table_->buckets, table_->buckets_size, table_->bucket_max_size,
                table_->buckets_num, dst_offset, N);
      }

      {
        thrust::device_ptr<uintptr_t> src_ptr(
            reinterpret_cast<uintptr_t*>(src));
        thrust::device_ptr<int> dst_offset_ptr(dst_offset);

        thrust::sort_by_key(thrust_par.on(stream), src_ptr, src_ptr + n,
                            dst_offset_ptr, thrust::less<uintptr_t>());
      }

      {
        const size_t block_size = options_.block_size;
        const size_t N = n * DIM;
        const size_t grid_size = SAFE_GET_GRID_SIZE(N, block_size);

        read_kernel<key_type, vector_type, meta_type, DIM>
            <<<grid_size, block_size, 0, stream>>>(
                src, reinterpret_cast<vector_type*>(values), founds, dst_offset,
                N);
      }
    }

    CudaCheckError();
  }

  /**
   * @brief Removes specified elements from the hash table.
   *
   * @param n The number of keys to remove.
   * @param keys The keys to remove on GPU-accessible memory.
   * @param stream The CUDA stream that is used to execute the operation.
   *
   */
  void erase(const size_type n, const key_type* keys, cudaStream_t stream = 0) {
    if (n == 0) {
      return;
    }

<<<<<<< HEAD
    auto device_ws =
        device_memory_pool_->get_workspace<1>(sizeof(size_type), stream);
    auto d_count = device_ws.get<size_type*>(0);

    CUDA_CHECK(cudaMemsetAsync(d_count, 0, sizeof(size_type), stream));
=======
    std::unique_lock<std::shared_timed_mutex> lock(mutex_, std::defer_lock);
    lock.lock();
>>>>>>> b6b7f9c3

    {
      const size_t block_size = options_.block_size;
      const size_t N = n * TILE_SIZE;
      const size_t grid_size = SAFE_GET_GRID_SIZE(N, block_size);

      remove_kernel<key_type, vector_type, meta_type, DIM, TILE_SIZE>
          <<<grid_size, block_size, 0, stream>>>(
              table_, keys, table_->buckets, table_->buckets_size,
              table_->bucket_max_size, table_->buckets_num, N);
    }

<<<<<<< HEAD
    size_type count = 0;
    CUDA_CHECK(cudaMemcpyAsync(&count, d_count, sizeof(size_type),
                               cudaMemcpyDeviceToHost, stream));
=======
>>>>>>> b6b7f9c3
    CUDA_CHECK(cudaStreamSynchronize(stream));

    CudaCheckError();
    return;
  }

  /**
   * @brief Erases all elements that satisfy the predicate @p pred from the
   * hash table.
   *
   * The value for @p pred should be a function with type `Pred` defined like
   * the following example:
   *
   *    ```
   *    template <class K, class M>
   *    __forceinline__ __device__ bool erase_if_pred(const K& key,
   *                                                  const M& meta,
   *                                                  const K& pattern,
   *                                                  const M& threshold) {
   *      return ((key & 0x1 == pattern) && (meta < threshold));
   *    }
   *    ```
   *
   * @param pred The predicate function with type Pred that returns `true` if
   * the element should be erased.
   * @param pattern The third user-defined argument to @p pred with key_type
   * type.
   * @param threshold The fourth user-defined argument to @p pred with meta_type
   * type.
   * @param stream The CUDA stream that is used to execute the operation.
   *
   * @return The number of elements removed.
   *
   */
  size_type erase_if(const Pred& pred, const key_type& pattern,
                     const meta_type& threshold, cudaStream_t stream = 0) {
    std::unique_lock<std::shared_timed_mutex> lock(mutex_, std::defer_lock);
    lock.lock();

    auto device_ws =
        device_memory_pool_->get_workspace<1>(sizeof(size_type), stream);
    auto d_count = device_ws.get<size_type*>(0);

    CUDA_CHECK(cudaMemsetAsync(d_count, 0, sizeof(size_type), stream));

    Pred h_pred;
    CUDA_CHECK(cudaMemcpyFromSymbolAsync(&h_pred, pred, sizeof(Pred), 0,
                                         cudaMemcpyDeviceToHost, stream));

    {
      const size_t block_size = options_.block_size;
      const size_t N = table_->buckets_num;
      const size_t grid_size = SAFE_GET_GRID_SIZE(N, block_size);

      remove_kernel<key_type, vector_type, meta_type, DIM>
          <<<grid_size, block_size, 0, stream>>>(
              table_, h_pred, pattern, threshold, d_count, table_->buckets,
              table_->buckets_size, table_->bucket_max_size,
              table_->buckets_num, N);
    }

    size_type count = 0;
    CUDA_CHECK(cudaMemcpyAsync(&count, d_count, sizeof(size_type),
                               cudaMemcpyDeviceToHost, stream));
    CUDA_CHECK(cudaStreamSynchronize(stream));

    CudaCheckError();
    return count;
  }

  /**
   * @brief Removes all of the elements in the hash table with no release
   * object.
   */
  void clear(cudaStream_t stream = 0) {
    std::unique_lock<std::shared_timed_mutex> lock(mutex_, std::defer_lock);
    if (!reach_max_capacity_) {
      lock.lock();
    }

    const size_t block_size = options_.block_size;
    const size_t N = table_->buckets_num * table_->bucket_max_size;
    const size_t grid_size = SAFE_GET_GRID_SIZE(N, block_size);

    clear_kernel<key_type, vector_type, meta_type, DIM>
        <<<grid_size, block_size, 0, stream>>>(table_, N);

    CudaCheckError();
  }

 public:
  /**
   * @brief Exports a certain number of the key-value-meta tuples from the
   * hash table.
   *
   * @param n The maximum number of exported pairs.
   * @param offset The position of the key to remove.
   * @param counter Accumulates amount of successfully exported values.
   * @param keys The keys to dump from GPU-accessible memory with shape (n).
   * @param values The values to dump from GPU-accessible memory with shape
   * (n, DIM).
   * @param metas The metas to search on GPU-accessible memory with shape (n).
   * @parblock
   * If @p metas is `nullptr`, the meta for each key will not be returned.
   * @endparblock
   *
   * @param stream The CUDA stream that is used to execute the operation.
   *
   * @return The number of elements dumped.
   *
   * @throw CudaException If the key-value size is too large for GPU shared
   * memory. Reducing the value for @p n is currently required if this exception
   * occurs.
   */
  void export_batch(size_type n, const size_type offset,
                    size_type* counter,          // (1)
                    key_type* keys,              // (n)
                    value_type* values,          // (n, DIM)
                    meta_type* metas = nullptr,  // (n)
                    cudaStream_t stream = 0) const {
    std::shared_lock<std::shared_timed_mutex> lock(mutex_, std::defer_lock);
    if (!reach_max_capacity_) {
      lock.lock();
    }

    if (offset >= table_->capacity) {
      CUDA_CHECK(cudaMemsetAsync(counter, 0, sizeof(size_type), stream));
      return;
    }
    n = std::min(table_->capacity - offset, n);

    const size_t meta_size = metas ? sizeof(meta_type) : 0;
    const size_t kvm_size = sizeof(key_type) + sizeof(vector_type) + meta_size;
    const size_t block_size = std::min(shared_mem_size_ / 2 / kvm_size, 1024UL);
    MERLIN_CHECK(
        (block_size > 0),
        "[HierarchicalKV] block_size <= 0, the K-V-M size may be too large!");

    const size_t shared_size = kvm_size * block_size;
    const size_t grid_size = SAFE_GET_GRID_SIZE(n, block_size);

    dump_kernel<key_type, vector_type, meta_type, DIM>
        <<<grid_size, block_size, shared_size, stream>>>(
            table_, keys, reinterpret_cast<vector_type*>(values), metas, offset,
            n, counter);

    CudaCheckError();
  }

  size_type export_batch(const size_type n, const size_type offset,
                         key_type* keys,              // (n)
                         value_type* values,          // (n, DIM)
                         meta_type* metas = nullptr,  // (n)
                         cudaStream_t stream = 0) const {
    auto device_ws =
        device_memory_pool_->get_workspace<1>(sizeof(size_type), stream);
    auto d_counter = device_ws.get<size_type*>(0);

    CUDA_CHECK(cudaMemsetAsync(d_counter, 0, sizeof(size_type), stream));

    export_batch(n, offset, d_counter, keys, values, metas, stream);

    size_type counter = 0;
    CUDA_CHECK(cudaMemcpyAsync(&counter, d_counter, sizeof(size_type),
                               cudaMemcpyDeviceToHost, stream));
    CUDA_CHECK(cudaStreamSynchronize(stream));
    return counter;
  }

  /**
   * @brief Exports a certain number of the key-value-meta tuples which match
   * specified condition from the hash table.
   *
   * @param n The maximum number of exported pairs.
   * The value for @p pred should be a function with type `Pred` defined like
   * the following example:
   *
   *    ```
   *    template <class K, class M>
   *    __forceinline__ __device__ bool export_if_pred(const K& key,
   *                                                   M& meta,
   *                                                   const K& pattern,
   *                                                   const M& threshold) {
   *
   *      return meta > threshold;
   *    }
   *    ```
   *
   * @param pred The predicate function with type Pred that returns `true` if
   * the element should be exported.
   * @param pattern The third user-defined argument to @p pred with key_type
   * type.
   * @param threshold The fourth user-defined argument to @p pred with meta_type
   * type.
   * @param offset The position of the key to remove.
   * @param keys The keys to dump from GPU-accessible memory with shape (n).
   * @param values The values to dump from GPU-accessible memory with shape
   * (n, DIM).
   * @param metas The metas to search on GPU-accessible memory with shape (n).
   * @parblock
   * If @p metas is `nullptr`, the meta for each key will not be returned.
   * @endparblock
   *
   * @param stream The CUDA stream that is used to execute the operation.
   *
   * @return The number of elements dumped.
   *
   * @throw CudaException If the key-value size is too large for GPU shared
   * memory. Reducing the value for @p n is currently required if this exception
   * occurs.
   */
  void export_batch_if(Pred& pred, const key_type& pattern,
                       const meta_type& threshold, size_type n,
                       const size_type offset, size_type* d_counter,
                       key_type* keys,              // (n)
                       value_type* values,          // (n, DIM)
                       meta_type* metas = nullptr,  // (n)
                       cudaStream_t stream = 0) const {
    std::shared_lock<std::shared_timed_mutex> lock(mutex_, std::defer_lock);
    if (!reach_max_capacity_) {
      lock.lock();
    }

    if (offset >= table_->capacity) {
      CUDA_CHECK(cudaMemsetAsync(d_counter, 0, sizeof(size_type), stream));
      return;
    }
    n = std::min(table_->capacity - offset, n);

    const size_t meta_size = metas ? sizeof(meta_type) : 0;
    const size_t kvm_size = sizeof(key_type) + sizeof(vector_type) + meta_size;
    const size_t block_size = std::min(shared_mem_size_ / 2 / kvm_size, 1024UL);
    MERLIN_CHECK(
        block_size > 0,
        "[HierarchicalKV] block_size <= 0, the K-V-M size may be too large!");

    const size_t shared_size = kvm_size * block_size;
    const size_t grid_size = SAFE_GET_GRID_SIZE(n, block_size);

    Pred h_pred;
    CUDA_CHECK(cudaMemcpyFromSymbolAsync(&h_pred, pred, sizeof(Pred), 0,
                                         cudaMemcpyDeviceToHost, stream));

    dump_kernel<key_type, vector_type, meta_type, DIM>
        <<<grid_size, block_size, shared_size, stream>>>(
            table_, h_pred, pattern, threshold, keys,
            reinterpret_cast<vector_type*>(values), metas, offset, n,
            d_counter);

    CudaCheckError();
  }

 public:
  /**
   * @brief Indicates if the hash table has no elements.
   *
   * @param stream The CUDA stream that is used to execute the operation.
   * @return `true` if the table is empty and `false` otherwise.
   */
  bool empty(cudaStream_t stream = 0) const { return size(stream) == 0; }

  /**
   * @brief Returns the hash table size.
   *
   * @param stream The CUDA stream that is used to execute the operation.
   * @return The table size.
   */
  size_type size(cudaStream_t stream = 0) const {
    std::shared_lock<std::shared_timed_mutex> lock(mutex_, std::defer_lock);
    if (!reach_max_capacity_) {
      lock.lock();
    }

    size_type h_size = 0;

    const size_type N = table_->buckets_num;
    const size_type step = static_cast<size_type>(
        std::numeric_limits<int>::max() / options_.max_bucket_size);

    thrust::device_ptr<int> size_ptr(table_->buckets_size);

    for (size_type start_i = 0; start_i < N; start_i += step) {
      size_type end_i = std::min(start_i + step, N);
      h_size += thrust::reduce(thrust_par.on(stream), size_ptr + start_i,
                               size_ptr + end_i, 0, thrust::plus<int>());
    }

    CudaCheckError();
    return h_size;
  }

  /**
   * @brief Returns the hash table capacity.
   *
   * @note The value that is returned might be less than the actual capacity of
   * the hash table because the hash table currently keeps the capacity to be
   * a power of 2 for performance considerations.
   *
   * @return The table capacity.
   */
  size_type capacity() const { return table_->capacity; }

  /**
   * @brief Sets the number of buckets to the number that is needed to
   * accommodate at least @p new_capacity elements without exceeding the maximum
   * load factor. This method rehashes the hash table. Rehashing puts the
   * elements into the appropriate buckets considering that total number of
   * buckets has changed.
   *
   * @note If the value of @p new_capacity or double of @p new_capacity is
   * greater or equal than `options_.max_capacity`, the reserve does not perform
   * any change to the hash table.
   *
   * @param new_capacity The requested capacity for the hash table.
   * @param stream The CUDA stream that is used to execute the operation.
   */
  void reserve(const size_type new_capacity, cudaStream_t stream = 0) {
    if (reach_max_capacity_ || new_capacity > options_.max_capacity) {
      return;
    }

    {
      std::unique_lock<std::shared_timed_mutex> lock(mutex_);

      // Once we have exclusive access, make sure that pending GPU calls have
      // been processed.
      CUDA_CHECK(cudaDeviceSynchronize());

      while (capacity() < new_capacity &&
             capacity() * 2 <= options_.max_capacity) {
        double_capacity(&table_);

        const size_t block_size = options_.block_size;
        const size_t N = TILE_SIZE * table_->buckets_num / 2;
        const size_t grid_size = SAFE_GET_GRID_SIZE(N, block_size);

        rehash_kernel_for_fast_mode<key_type, vector_type, meta_type, DIM,
                                    TILE_SIZE>
            <<<grid_size, block_size, 0, stream>>>(
                table_, table_->buckets, table_->buckets_size,
                table_->bucket_max_size, table_->buckets_num, N);
      }
      CUDA_CHECK(cudaDeviceSynchronize());
    }

    reach_max_capacity_ = (capacity() * 2 > options_.max_capacity);
    CudaCheckError();
  }

  /**
   * @brief Returns the average number of elements per slot, that is, size()
   * divided by capacity().
   *
   * @param stream The CUDA stream that is used to execute the operation.
   *
   * @return The load factor
   */
  float load_factor(cudaStream_t stream = 0) const {
    return static_cast<float>((size(stream) * 1.0) / (capacity() * 1.0));
  }

  /**
   * @brief Save keys, vectors, metas in table to file or files.
   *
   * @param file A BaseKVFile object defined the file format on host filesystem.
   * @param batch_size Amount of Key-Value/Meta pairs to save at a time. Larger
   * values *can* lead to higher performance. However, the memory consumption
   * also increases.
   * @param stream The CUDA stream used to execute the operation.
   *
   * @return Number of KV pairs saved to file.
   */
  size_type save(BaseKVFile<K, V, M, DIM>* file,
                 const size_t batch_size = 1L * 1024 * 1024,
                 cudaStream_t stream = 0) const {
    MERLIN_CHECK(batch_size > 0,
                 "[merlin-kv] batch_size <= 0, which is out of range! Please "
                 "set a value > 0!");

    // Precalc some constants.
    const size_t N = batch_size;

    const size_t kvm_size =
        sizeof(key_type) + sizeof(vector_type) + sizeof(meta_type);
    const size_t block_size = std::min(shared_mem_size_ / 2 / kvm_size, 1024UL);
    MERLIN_CHECK(
        block_size > 0,
        "[merlin-kv] block_size <= 0, the K-V-M size may be too large!");
    const size_t shared_size = kvm_size * block_size;
    const size_t grid_size = SAFE_GET_GRID_SIZE(N, block_size);

    // Request exclusive access.
    std::unique_lock<std::shared_timed_mutex> lock(mutex_);

    const size_type total_size = capacity();

    // Grab temporary device workspace.
    const size_t device_ws_size = N * kvm_size + sizeof(size_type);
    auto device_ws =
        device_memory_pool_->get_workspace<1>(device_ws_size, stream);
    auto d_keys = device_ws.get<key_type*>(0);
    auto d_vectors = reinterpret_cast<vector_type*>(d_keys + N);
    auto d_metas = reinterpret_cast<meta_type*>(d_vectors + N);
    auto d_count = reinterpret_cast<size_type*>(d_metas + N);

    // Grab enough host memory to hold batch data.
    const size_t host_ws_size = N * kvm_size;
    auto host_ws = host_memory_pool_->get_workspace<3>(host_ws_size, stream);
    auto h_keys = host_ws.get<key_type*>(0);
    auto h_values = reinterpret_cast<V*>(h_keys + N);
    auto h_metas = reinterpret_cast<meta_type*>(h_values + N * DIM);

    // Step through table, dumping contents in batches.
    size_type total_count = 0;
    for (size_type offset = 0; offset < total_size; offset += batch_size) {
      // Dump the next batch to workspace, and write it to the file.
      CUDA_CHECK(cudaMemsetAsync(d_count, 0, sizeof(size_type), stream));

      dump_kernel<key_type, vector_type, meta_type, DIM>
          <<<grid_size, block_size, shared_size, stream>>>(
              table_, d_keys, d_vectors, d_metas, offset, N, d_count);

      size_type count;
      CUDA_CHECK(cudaMemcpyAsync(&count, d_count, sizeof(size_type),
                                 cudaMemcpyDeviceToHost, stream));
      CUDA_CHECK(cudaStreamSynchronize(stream));

      if (count == N) {
        CUDA_CHECK(cudaMemcpyAsync(h_keys, d_keys, host_ws_size,
                                   cudaMemcpyDeviceToHost, stream));
      } else {
        CUDA_CHECK(cudaMemcpyAsync(h_keys, d_keys, sizeof(key_type) * count,
                                   cudaMemcpyDeviceToHost, stream));
        CUDA_CHECK(cudaMemcpyAsync(h_values, d_vectors,
                                   sizeof(vector_type) * count,
                                   cudaMemcpyDeviceToHost, stream));
        CUDA_CHECK(cudaMemcpyAsync(h_metas, d_metas, sizeof(meta_type) * count,
                                   cudaMemcpyDeviceToHost, stream));
      }

      CUDA_CHECK(cudaStreamSynchronize(stream));

      file->write(count, h_keys, h_values, h_metas);
      total_count += count;
    }

    return total_count;
  }

  /**
   * @brief Load keys, vectors, metas from file to table.
   *
   * @param file An BaseKVFile defined the file format within filesystem.
   * @param batch_size Amount of Key-Value/Meta pairs to load at a time. Larger
   * values *can* lead to higher performance. However, the memory consumption
   * also increases.
   * @param stream The CUDA stream used to execute the operation.
   *
   * @return Number of keys loaded from file.
   */
  size_type load(BaseKVFile<K, V, M, DIM>* file,
                 const size_t batch_size = 1L * 1024 * 1024,
                 cudaStream_t stream = 0) {
    MERLIN_CHECK(batch_size > 0,
                 "[merlin-kv] batch_size <= 0, which is out of range! Please "
                 "set a value > 0!");

    // Precalc some constants.
    const size_t n = batch_size;
    const size_t ws_size =
        n * (sizeof(key_type) + sizeof(value_type) + sizeof(meta_type));

    // Grab enough host memory to hold batch data.
    auto host_ws = host_memory_pool_->get_workspace<1>(ws_size, stream);
    auto h_keys = host_ws.get<key_type*>(0);
    auto h_values = reinterpret_cast<V*>(h_keys + n);
    auto h_metas = reinterpret_cast<meta_type*>(h_values + n * DIM);

    // Attempt a first read.
    size_type count = file->read(batch_size, h_keys, h_values, h_metas);
    if (count == 0) {
      return 0;
    }

    // Grab equal amount of device memory as temporary storage.
    auto device_ws = device_memory_pool_->get_workspace<1>(ws_size, stream);
    auto d_keys = device_ws.get<key_type*>(0);
    auto d_values = reinterpret_cast<value_type*>(d_keys + n);
    auto d_metas = reinterpret_cast<meta_type*>(d_values + n);

    size_type total_count = 0;
    do {
      if (count == n) {
        CUDA_CHECK(cudaMemcpyAsync(h_keys, d_keys, ws_size,
                                   cudaMemcpyDeviceToHost, stream));
      } else {
        CUDA_CHECK(cudaMemcpyAsync(d_keys, h_keys, sizeof(key_type) * count,
                                   cudaMemcpyHostToDevice, stream));
        CUDA_CHECK(cudaMemcpyAsync(d_values, h_values,
                                   sizeof(vector_type) * count,
                                   cudaMemcpyHostToDevice, stream));
        CUDA_CHECK(cudaMemcpyAsync(d_metas, h_metas, sizeof(meta_type) * count,
                                   cudaMemcpyHostToDevice, stream));
      }

      insert_or_assign(count, d_keys, d_values, d_metas, stream);
      total_count += count;

      // Read next batch.
      CUDA_CHECK(cudaStreamSynchronize(stream));
      count = file->read(batch_size, h_keys, h_values, h_metas);
    } while (count > 0);

    return total_count;
  }

 private:
  inline bool is_fast_mode() const noexcept { return table_->is_pure_hbm; }

  /**
   * @brief Returns the load factor by sampling up to 1024 buckets.
   *
   * @note For performance consideration, the returned load factor is
   * inaccurate but within an error in 1% empirically which is enough for
   * capacity control. But it's not suitable for end-users.
   *
   * @param delta A hypothetical upcoming change on table size.
   * @param stream The CUDA stream used to execute the operation.
   *
   * @return The evaluated load factor
   */
  inline float fast_load_factor(const size_type delta = 0,
                                cudaStream_t stream = 0) const {
    std::shared_lock<std::shared_timed_mutex> lock(mutex_, std::defer_lock);
    if (!reach_max_capacity_) {
      lock.lock();
    }
    size_t N = std::min(table_->buckets_num, 1024UL);

    thrust::device_ptr<int> size_ptr(table_->buckets_size);

    int size = thrust::reduce(thrust_par.on(stream), size_ptr, size_ptr + N, 0,
                              thrust::plus<int>());

    CudaCheckError();
    return static_cast<float>((delta * 1.0) / (capacity() * 1.0) +
                              (size * 1.0) /
                                  (options_.max_bucket_size * N * 1.0));
  }

  inline void check_evict_strategy(const meta_type* metas) {
    if (options_.evict_strategy == EvictStrategy::kLru) {
      MERLIN_CHECK(metas == nullptr,
                   "the metas should not be specified when running on "
                   "LRU mode.");
    }

    if (options_.evict_strategy == EvictStrategy::kCustomized) {
      MERLIN_CHECK(metas != nullptr,
                   "the metas should be specified when running on "
                   "customized mode.");
    }
  }

 private:
  HashTableOptions options_;
  TableCore* table_ = nullptr;
  size_t shared_mem_size_ = 0;
  bool reach_max_capacity_ = false;
  bool initialized_ = false;
  mutable std::shared_timed_mutex mutex_;

  std::unique_ptr<DeviceMemoryPool> device_memory_pool_;
  std::unique_ptr<HostMemoryPool> host_memory_pool_;
};

}  // namespace merlin
}  // namespace nv<|MERGE_RESOLUTION|>--- conflicted
+++ resolved
@@ -596,17 +596,6 @@
       return;
     }
 
-<<<<<<< HEAD
-    auto device_ws =
-        device_memory_pool_->get_workspace<1>(sizeof(size_type), stream);
-    auto d_count = device_ws.get<size_type*>(0);
-
-    CUDA_CHECK(cudaMemsetAsync(d_count, 0, sizeof(size_type), stream));
-=======
-    std::unique_lock<std::shared_timed_mutex> lock(mutex_, std::defer_lock);
-    lock.lock();
->>>>>>> b6b7f9c3
-
     {
       const size_t block_size = options_.block_size;
       const size_t N = n * TILE_SIZE;
@@ -617,14 +606,6 @@
               table_, keys, table_->buckets, table_->buckets_size,
               table_->bucket_max_size, table_->buckets_num, N);
     }
-
-<<<<<<< HEAD
-    size_type count = 0;
-    CUDA_CHECK(cudaMemcpyAsync(&count, d_count, sizeof(size_type),
-                               cudaMemcpyDeviceToHost, stream));
-=======
->>>>>>> b6b7f9c3
-    CUDA_CHECK(cudaStreamSynchronize(stream));
 
     CudaCheckError();
     return;
